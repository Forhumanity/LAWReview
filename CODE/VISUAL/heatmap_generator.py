--- conflicted
+++ resolved
@@ -316,21 +316,13 @@
             linecolor='white'
         )
         
-<<<<<<< HEAD
-        title = 'Regulatory Compliance Coverage by Category\n法规合规覆盖分类汇总'
-        if regulation_name:
-            title = f"{regulation_name}\n" + title
-        ax.set_title(title, fontsize=16, pad=20)
-        ax.set_xlabel('LLM Providers', fontsize=12)
-        ax.set_ylabel('Compliance Categories', fontsize=12)
-=======
+
         title = '风险防控要求覆盖分类汇总'
         if regulation_name:
             title = f"{regulation_name}\n" + title
         ax.set_title(title, fontsize=16, pad=20)
         ax.set_xlabel('独立审阅专家', fontsize=12)
         ax.set_ylabel('风险梳理框架', fontsize=12)
->>>>>>> 990a4e81
         
         # 旋转标签
         ax.set_xticklabels(ax.get_xticklabels(), rotation=0, ha='center')
