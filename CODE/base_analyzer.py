--- conflicted
+++ resolved
@@ -127,11 +127,7 @@
             temperature=llm_config.temperature,
             system=system_msg,
             messages=[{"role": "user", "content": user_msg}],
-<<<<<<< HEAD
             response_format={"type": "json_object"},
-=======
-            format="json",
->>>>>>> 92c674a1
         )
 
         if isinstance(msg.content, list):
