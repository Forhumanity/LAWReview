"""
批量处理器
处理文件夹中的所有文档
"""
import json
import os
import sys
from datetime import datetime
from pathlib import Path
from typing import Dict, List, Any

# 为导入热力图生成器添加路径
import sys
VISUAL_DIR = Path(__file__).resolve().parents[1] / "VISUAL"
if str(VISUAL_DIR) not in sys.path:
    sys.path.append(str(VISUAL_DIR))

from heatmap_generator import ComplianceHeatmapGenerator

from config import GlobalConfig, ReviewMode
from regulation_analyzer import RegulationAnalyzer
from documentation_analyzer import DocumentationAnalyzer


class BatchProcessor:
    """批量文档处理器"""
    
    def __init__(self, config: GlobalConfig):
        self.config = config

        # 加载热力图生成器
        visual_dir = Path(__file__).resolve().parents[1] / "VISUAL"
        if str(visual_dir) not in sys.path:
            sys.path.append(str(visual_dir))
        from heatmap_generator import ComplianceHeatmapGenerator
        self.heatmap_generator = ComplianceHeatmapGenerator()
        
        # 根据模式选择分析器
        if config.review_mode == ReviewMode.REGULATION:
            self.analyzer = RegulationAnalyzer(config)
        else:
            self.analyzer = DocumentationAnalyzer(config)
        
        # 确保输出目录存在
        self.output_dir = Path(config.output_path)
        self.output_dir.mkdir(parents=True, exist_ok=True)
        
        # 创建本次运行的输出子目录
        timestamp = datetime.now().strftime("%Y%m%d_%H%M%S")
        self.run_output_dir = self.output_dir / f"{config.review_mode.value}_{timestamp}"
        self.run_output_dir.mkdir(parents=True, exist_ok=True)

        # 初始化热力图生成器
        self.heatmap_generator = ComplianceHeatmapGenerator()
    
    def get_files_to_process(self) -> List[Path]:
        """获取需要处理的文件列表"""
        input_path = Path(self.config.input_path)
        
        if not input_path.exists():
            raise ValueError(f"输入路径不存在: {input_path}")
        
        files = set()
        if input_path.is_file():
            # 单个文件
            if input_path.suffix.lower() in self.config.supported_extensions:
                files.add(input_path)
        else:
            # 目录，使用rglob递归搜索并去重
            for ext in self.config.supported_extensions:
                for file in input_path.rglob(f"*{ext}"):
                    if file.is_file():
                        files.add(file)

        return sorted(files)
    
    def save_results(self, file_path: Path, results: Dict[str, Any]):
<<<<<<< HEAD
        """保存分析结果"""
        base_name = file_path.stem
        doc_dir = self.run_output_dir / base_name
        doc_dir.mkdir(parents=True, exist_ok=True)

        # 保存合并结果
=======
        """保存分析结果并生成热力图"""
        base_name = file_path.stem

        # 每个文档独立目录
        doc_dir = self.run_output_dir / base_name
        doc_dir.mkdir(parents=True, exist_ok=True)

        output_file = None
>>>>>>> ae617626
        if self.config.save_consolidated_results:
            output_file = doc_dir / f"{base_name}_综合分析结果.json"
            with open(output_file, 'w', encoding='utf-8') as f:
                json.dump(results, f, ensure_ascii=False, indent=2)
            print(f"  - 保存综合结果: {output_file}")

<<<<<<< HEAD
            # 根据综合结果生成热力图
            try:
                score_matrix = self.heatmap_generator.process_json_data(str(output_file))
                reg_name = self.heatmap_generator.get_regulation_name(str(output_file))
                safe_name = reg_name.replace('/', '_')
                self.heatmap_generator.create_heatmap(
                    score_matrix,
                    doc_dir / f"{safe_name}_详细热力图.png",
                    regulation_name=reg_name,
                )
                self.heatmap_generator.create_category_summary_heatmap(
                    score_matrix,
                    doc_dir / f"{safe_name}_分类汇总热力图.png",
                    regulation_name=reg_name,
                )
            except Exception as e:
                print(f"  - 生成热力图失败: {e}")

        # 保存各LLM的单独结果
=======
>>>>>>> ae617626
        if self.config.save_individual_results:
            for provider, llm_result in results.get("LLM分析结果", {}).items():
                if isinstance(llm_result, dict) and "错误" not in llm_result:
                    individual_file = doc_dir / f"{base_name}_{provider}_分析结果.json"
                    with open(individual_file, 'w', encoding='utf-8') as f:
                        json.dump(llm_result, f, ensure_ascii=False, indent=2)
                    print(f"  - 保存{provider}结果: {individual_file}")

        # 根据综合结果生成热力图
        if output_file and output_file.exists():
            try:
                score_matrix = self.heatmap_generator.process_json_data(str(output_file))
                reg_name = self.heatmap_generator.get_regulation_name(str(output_file))
                safe_name = reg_name.replace('/', '_')

                self.heatmap_generator.create_heatmap(
                    score_matrix,
                    output_path=str(doc_dir / f"{safe_name}_详细热力图.png"),
                    regulation_name=reg_name,
                )
                self.heatmap_generator.create_category_summary_heatmap(
                    score_matrix,
                    output_path=str(doc_dir / f"{safe_name}_分类汇总热力图.png"),
                    regulation_name=reg_name,
                )
            except Exception as e:
                print(f"  - 生成热力图失败: {e}")
    
    def generate_summary_report(self, all_results: List[Dict[str, Any]]):
        """生成汇总报告"""
        summary = {
            "报告生成时间": datetime.now().strftime("%Y-%m-%d %H:%M:%S"),
            "审查模式": self.config.review_mode.value,
            "处理文件数": len(all_results),
            "文件列表": [],
            "LLM使用情况": {},
            "整体统计": {}
        }
        
        # 统计LLM使用情况
        llm_stats = {provider: {"成功": 0, "失败": 0} for provider in self.config.llm_configs.keys()}
        
        for result in all_results:
            file_info = {
                "文件名": result["文档名称"],
                "处理状态": "成功" if result.get("LLM分析结果") else "失败"
            }
            
            # 统计各LLM的结果
            for provider, llm_result in result.get("LLM分析结果", {}).items():
                if isinstance(llm_result, dict):
                    if "错误" in llm_result:
                        llm_stats[provider]["失败"] += 1
                    else:
                        llm_stats[provider]["成功"] += 1
                        
            summary["文件列表"].append(file_info)
        
        summary["LLM使用情况"] = llm_stats
        
        # 保存汇总报告
        summary_file = self.run_output_dir / "批处理汇总报告.json"
        with open(summary_file, 'w', encoding='utf-8') as f:
            json.dump(summary, f, ensure_ascii=False, indent=2)
        
        # 生成可读的文本报告
        self.generate_readable_report(summary)
        
        return summary
    
    def generate_readable_report(self, summary: Dict[str, Any]):
        """生成可读的文本报告"""
        report_lines = [
            "=" * 80,
            f"批处理分析报告",
            "=" * 80,
            f"生成时间: {summary['报告生成时间']}",
            f"审查模式: {'法规审查' if summary['审查模式'] == 'regulation' else '文档审查'}",
            f"处理文件数: {summary['处理文件数']}",
            "",
            "LLM使用情况:",
            "-" * 40
        ]
        
        for provider, stats in summary['LLM使用情况'].items():
            report_lines.append(
                f"{provider}: 成功 {stats['成功']} 个, 失败 {stats['失败']} 个"
            )
        
        report_lines.extend([
            "",
            "文件处理详情:",
            "-" * 40
        ])
        
        for file_info in summary['文件列表']:
            report_lines.append(
                f"- {file_info['文件名']}: {file_info['处理状态']}"
            )
        
        report_lines.append("=" * 80)
        
        # 保存文本报告
        report_file = self.run_output_dir / "批处理报告.txt"
        with open(report_file, 'w', encoding='utf-8') as f:
            f.write('\n'.join(report_lines))
        
        # 打印到控制台
        print('\n'.join(report_lines))
    
    def process_all_files(self) -> List[Dict[str, Any]]:
        """处理所有文件"""
        files = self.get_files_to_process()
        
        if not files:
            print(f"在 {self.config.input_path} 中未找到支持的文件")
            return []
        
        print(f"找到 {len(files)} 个文件待处理")
        print(f"审查模式: {'法规审查' if self.config.review_mode == ReviewMode.REGULATION else '文档审查'}")
        print(f"输出目录: {self.run_output_dir}")
        print("-" * 80)
        
        all_results = []
        
        for i, file_path in enumerate(files, 1):
            print(f"\n处理文件 {i}/{len(files)}: {file_path.name}")
            
            try:
                # 使用所有LLM分析
                results = self.analyzer.analyze_with_all_llms(str(file_path))
                
                # 保存结果
                self.save_results(file_path, results)
                
                all_results.append(results)
                
            except Exception as e:
                print(f"处理文件时出错: {str(e)}")
                error_result = {
                    "文档名称": file_path.name,
                    "文档路径": str(file_path),
                    "错误": str(e),
                    "状态": "处理失败"
                }
                all_results.append(error_result)
        
        # 生成汇总报告
        print("\n" + "=" * 80)
        print("生成汇总报告...")
        self.generate_summary_report(all_results)
        
        return all_results<|MERGE_RESOLUTION|>--- conflicted
+++ resolved
@@ -75,30 +75,16 @@
         return sorted(files)
     
     def save_results(self, file_path: Path, results: Dict[str, Any]):
-<<<<<<< HEAD
         """保存分析结果"""
         base_name = file_path.stem
         doc_dir = self.run_output_dir / base_name
         doc_dir.mkdir(parents=True, exist_ok=True)
 
-        # 保存合并结果
-=======
-        """保存分析结果并生成热力图"""
-        base_name = file_path.stem
-
-        # 每个文档独立目录
-        doc_dir = self.run_output_dir / base_name
-        doc_dir.mkdir(parents=True, exist_ok=True)
-
-        output_file = None
->>>>>>> ae617626
         if self.config.save_consolidated_results:
             output_file = doc_dir / f"{base_name}_综合分析结果.json"
             with open(output_file, 'w', encoding='utf-8') as f:
                 json.dump(results, f, ensure_ascii=False, indent=2)
             print(f"  - 保存综合结果: {output_file}")
-
-<<<<<<< HEAD
             # 根据综合结果生成热力图
             try:
                 score_matrix = self.heatmap_generator.process_json_data(str(output_file))
@@ -118,8 +104,6 @@
                 print(f"  - 生成热力图失败: {e}")
 
         # 保存各LLM的单独结果
-=======
->>>>>>> ae617626
         if self.config.save_individual_results:
             for provider, llm_result in results.get("LLM分析结果", {}).items():
                 if isinstance(llm_result, dict) and "错误" not in llm_result:
