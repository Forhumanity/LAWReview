REGULATORY_FRAMEWORK = {
    "一、治理与战略": [
        {"number": 1, "name": "海外业务治理与决策管理办法", "scope": "董事会、海外事业部", "keyPoints": "决策层级、重大事项清单、决策流程、监管备案"},
        {"number": 2, "name": "董事会海外风险监督细则", "scope": "董事会审计与风险委员会", "keyPoints": "年度风险计划、监督频次、信息披露要求"},
<<<<<<< HEAD
        {"number": 3, "name": "海外子公司管理授权与责任制度", "scope": "海外子公司/项目公司", "keyPoints": "“三道防线”职责、授权限额、越级报告通道"},
=======
        {"number": 3, "name": "海外子公司管理授权与责任制度", "scope": "海外子公司/项目公司", "keyPoints": "\"三道防线\"职责、授权限额、越级报告通道"},
>>>>>>> 06e5f335
        {"number": 4, "name": "战略规划与投资决策流程规范", "scope": "战略部、投资部", "keyPoints": "立项准入标准、可研模板、风险-回报阈值"}
    ],
    "二、全面风险管理": [
        {"number": 5, "name": "海外全面风险管理基本制度", "scope": "全体海外单位", "keyPoints": "风险管理目标、原则、流程与角色说明"},
        {"number": 6, "name": "风险偏好与容忍度政策", "scope": "高管层", "keyPoints": "各类风险限额、红线指标设定及调整机制"},
        {"number": 7, "name": "风险识别评估与分级管理办法", "scope": "风控部、各业务线", "keyPoints": "分级标准、5×5 矩阵、评估频次、工作底稿"},
        {"number": 8, "name": "风险监测预警与报告制度", "scope": "风控、财务、运营", "keyPoints": "KRI采集口径、阈值颜色灯号、预警流程"},
        {"number": 9, "name": "风险应对与缓释措施管理办法", "scope": "责任部门", "keyPoints": "规避/减缓/转移/接受策略、资源审批"},
        {"number": 10, "name": "风险事件管理与调查制度", "scope": "安全、法务、审计", "keyPoints": "事件分级、调查程序、经验教训共享"},
        {"number": 11, "name": "风险管理成熟度与绩效评估制度", "scope": "审计部", "keyPoints": "COSO 要素评分模型、改进闭环"}
    ],
    "三、合规与法律": [
        {"number": 12, "name": "全球合规管理体系文件（ISO 37301 对标）", "scope": "法务与各海外单位", "keyPoints": "合规风险评估、监测、报告、文化建设"},
        {"number": 13, "name": "反腐败与反贿赂政策", "scope": "全员及第三方", "keyPoints": "禁止行为清单、礼品与待客上限、举报渠道"},
        {"number": 14, "name": "贸易制裁与出口管制合规指引", "scope": "采购、贸易", "keyPoints": "制裁名单筛查、双用途物项管控、许可管理"},
        {"number": 15, "name": "数据保护与隐私合规制度", "scope": "IT、HR、营销", "keyPoints": "个人信息分类、跨境传输、数据主体权利"},
        {"number": 16, "name": "竞争法与反垄断合规指引", "scope": "销售、采购", "keyPoints": "禁止垄断协议、信息交换边界、 dawn-raid 应对"},
        {"number": 17, "name": "第三方尽职调查和诚信审查程序", "scope": "采购、投融资", "keyPoints": "风险评分模型、分层尽调、持续监控"}
    ],
    "四、财务与市场风险": [
        {"number": 18, "name": "外汇风险管理政策", "scope": "财务总部与各海外财务", "keyPoints": "敞口识别、套保工具、VAR 监控"},
        {"number": 19, "name": "商品价格对冲管理办法", "scope": "贸易、财务", "keyPoints": "套期保值策略、对冲授权、绩效评估"},
        {"number": 20, "name": "信用风险管理制度", "scope": "贸易、财务", "keyPoints": "客户评级模型、授信限额、坏账准备"},
        {"number": 21, "name": "资金集中与流动性管理办法", "scope": "财务共享", "keyPoints": "现金池、融资安排、备付金底线"}
    ],
    "五、运营与 HSE": [
        {"number": 22, "name": "海外 HSE 管理体系标准", "scope": "全体生产经营单位", "keyPoints": "安全责任、风险评价、作业许可、PPE"},
        {"number": 23, "name": "环境与气候变化管理办法（ESG）", "scope": "HSE、能源", "keyPoints": "绿色矿山、碳排放目标、信息披露"},
        {"number": 24, "name": "生产安全事故预防与应急制度", "scope": "矿山、冶炼", "keyPoints": "SOP、应急响应级别、演练计划"},
        {"number": 25, "name": "供应链风险与可持续采购政策", "scope": "采购、物流", "keyPoints": "供应商 ESG 准入、产地溯源、童工禁限"},
        {"number": 26, "name": "设备资产完整性管理制度", "scope": "生产技术", "keyPoints": "关键设备定检、状态监测、残余寿命评估"}
    ],
    "六、安全与危机": [
        {"number": 27, "name": "海外安全防护与人员安保管理办法", "scope": "安全保卫部", "keyPoints": "护卫级别、外派人员培训、承包商准入"},
        {"number": 28, "name": "危机管理与业务连续性计划(BCP)制度", "scope": "各单位", "keyPoints": "情景触发条件、指挥链条、备份设施"},
        {"number": 29, "name": "政治风险保险与风险转移指引", "scope": "保险、财务", "keyPoints": "适用情形、投保流程、索赔协作"}
    ],
    "七、信息与网络安全": [
        {"number": 30, "name": "网络安全与信息系统管理制度", "scope": "IT部", "keyPoints": "等保合规、漏洞管理、日志留存"},
        {"number": 31, "name": "工控系统安全规范", "scope": "冶炼、电解", "keyPoints": "分层隔离、白名单、补丁管理"},
        {"number": 32, "name": "信息分类分级与保密管理办法", "scope": "全员", "keyPoints": "信息分级规则、涉密载体管控、泄密处置"}
    ],
    "八、社会责任与人力": [
        {"number": 33, "name": "社区关系与社会责任(CSR)政策", "scope": "ESG 委员会", "keyPoints": "社区沟通、基础设施支持、公益投入"},
        {"number": 34, "name": "人权与劳工标准政策", "scope": "HR、供应链", "keyPoints": "国际劳工公约、平等雇佣、强迫劳动禁令"},
        {"number": 35, "name": "海外员工健康与福利管理制度", "scope": "HR、HSE", "keyPoints": "医疗保险、心理援助、疫病预案"}
    ]
}<|MERGE_RESOLUTION|>--- conflicted
+++ resolved
@@ -2,11 +2,7 @@
     "一、治理与战略": [
         {"number": 1, "name": "海外业务治理与决策管理办法", "scope": "董事会、海外事业部", "keyPoints": "决策层级、重大事项清单、决策流程、监管备案"},
         {"number": 2, "name": "董事会海外风险监督细则", "scope": "董事会审计与风险委员会", "keyPoints": "年度风险计划、监督频次、信息披露要求"},
-<<<<<<< HEAD
-        {"number": 3, "name": "海外子公司管理授权与责任制度", "scope": "海外子公司/项目公司", "keyPoints": "“三道防线”职责、授权限额、越级报告通道"},
-=======
         {"number": 3, "name": "海外子公司管理授权与责任制度", "scope": "海外子公司/项目公司", "keyPoints": "\"三道防线\"职责、授权限额、越级报告通道"},
->>>>>>> 06e5f335
         {"number": 4, "name": "战略规划与投资决策流程规范", "scope": "战略部、投资部", "keyPoints": "立项准入标准、可研模板、风险-回报阈值"}
     ],
     "二、全面风险管理": [
